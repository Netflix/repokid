--- conflicted
+++ resolved
@@ -199,11 +199,9 @@
     return _schedule_repo(account_number, dynamo_table, CONFIG, hooks)
 
 
-<<<<<<< HEAD
-def repo_all_roles(account_number: str, commit: bool = False, limit: int = 0):
-=======
-def repo_all_roles(account_number: str, commit: bool = False, update: bool = True):
->>>>>>> c233f4d0
+def repo_all_roles(
+    account_number: str, commit: bool = False, update: bool = True, limit: int = 0
+):
     """
     Convenience wrapper for repo_roles() with scheduled=False.
 
@@ -212,53 +210,37 @@
     Args:
         account_number (string): The current account number Repokid is being run against
         commit (bool): actually make the changes
-<<<<<<< HEAD
+        update (bool): if True run update_role_cache before repoing
         limit (int): limit number of roles to be repoed per run (0 is unlimited)
-=======
+
+    Returns:
+        None
+    """
+    return repo_roles(
+        account_number, commit=commit, scheduled=False, update=update, limit=limit
+    )
+
+
+def repo_scheduled_roles(
+    account_number: str, commit: bool = False, update: bool = True, limit: int = 0
+):
+    """
+    Convenience wrapper for repo_roles() with scheduled=True.
+
+    Ref: :func:`~repokid.commands.repo_roles`
+
+    Args:
+        account_number (string): The current account number Repokid is being run against
+        commit (bool): actually make the changes
         update (bool): if True run update_role_cache before repoing
->>>>>>> c233f4d0
-
-    Returns:
-        None
-    """
-<<<<<<< HEAD
-    return repo_roles(account_number, commit=commit, scheduled=False, limit=limit)
-
-
-def repo_scheduled_roles(account_number: str, commit: bool = False, limit: int = 0):
-=======
-    return repo_roles(account_number, commit=commit, scheduled=False, update=update)
-
-
-def repo_scheduled_roles(
-    account_number: str, commit: bool = False, update: bool = True
-):
->>>>>>> c233f4d0
-    """
-    Convenience wrapper for repo_roles() with scheduled=True.
-
-    Ref: :func:`~repokid.commands.repo_roles`
-
-    Args:
-        account_number (string): The current account number Repokid is being run against
-        commit (bool): actually make the changes
-<<<<<<< HEAD
         limit (int): limit number of roles to be repoed per run (0 is unlimited)
-=======
-        update (bool): if True run update_role_cache before repoing
->>>>>>> c233f4d0
-
-    Returns:
-        None
-    """
-<<<<<<< HEAD
-    return repo_roles(account_number, commit=commit, scheduled=True, limit=limit)
-
-
-def repo_roles(
-    account_number: str, commit: bool = False, scheduled: bool = False, limit: int = 0
-=======
-    return repo_roles(account_number, commit=commit, scheduled=True, update=update)
+
+    Returns:
+        None
+    """
+    return repo_roles(
+        account_number, commit=commit, scheduled=True, update=update, limit=limit
+    )
 
 
 def repo_roles(
@@ -266,7 +248,7 @@
     commit: bool = False,
     scheduled: bool = False,
     update: bool = True,
->>>>>>> c233f4d0
+    limit: int = 0,
 ):
     """
     Library wrapper to repo all scheduled or eligible roles in an account. Collect any errors and display them at the
@@ -278,11 +260,8 @@
         account_number (string): The current account number Repokid is being run against
         commit (bool): actually make the changes
         scheduled (bool): if True only repo the scheduled roles, if False repo all the (eligible) roles
-<<<<<<< HEAD
+        update (bool): if True run update_role_cache before repoing
         limit (int): limit number of roles to be repoed per run (0 is unlimited)
-=======
-        update (bool): if True run update_role_cache before repoing
->>>>>>> c233f4d0
 
     Returns:
         None
