--- conflicted
+++ resolved
@@ -191,17 +191,11 @@
         update_opt_out(dynamo_table, role)
         set_role_data(dynamo_table, role.role_id, {'Refreshed': datetime.datetime.utcnow().isoformat()})
 
-<<<<<<< HEAD
         # Update all data from Dynamo except CreateDate (it's in the wrong format) and DQ_by (we're going to recalc)
         current_role_data = get_role_data(dynamo_table, role.role_id)
         current_role_data.pop('CreateDate')
         current_role_data.pop('DisqualifiedBy')
         role.set_attributes(current_role_data)
-=======
-        cur_role_data = get_role_data(dynamo_table, role.role_id, fields=['OptOut', 'Policies'])
-        role.opt_out = cur_role_data.get('OptOut', {})
-        role.policies = cur_role_data.get('Policies', [])
->>>>>>> 90521b57
 
 
 def update_stats(dynamo_table, roles, source='Scan'):
