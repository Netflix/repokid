#     Copyright 2020 Netflix, Inc.
#
#     Licensed under the Apache License, Version 2.0 (the "License");
#     you may not use this file except in compliance with the License.
#     You may obtain a copy of the License at
#
#         http://www.apache.org/licenses/LICENSE-2.0
#
#     Unless required by applicable law or agreed to in writing, software
#     distributed under the License is distributed on an "AS IS" BASIS,
#     WITHOUT WARRANTIES OR CONDITIONS OF ANY KIND, either express or implied.
#     See the License for the specific language governing permissions and
#     limitations under the License.
from collections import defaultdict
import copy
import datetime
import logging
import time
from typing import Dict

from cloudaux.aws.iam import get_role_inline_policies
from dateutil.tz import tzlocal
from policyuniverse import all_permissions, expand_policy, get_actions_from_statement
from repokid import CONFIG as CONFIG
import repokid.hooks
from repokid.role import Role
from repokid.utils.aardvark import get_aardvark_data
from repokid.utils.dynamo import (
    add_to_end_of_list,
    get_role_data,
    role_ids_for_account,
    set_role_data,
    store_initial_role_data,
)

LOGGER = logging.getLogger("repokid")
BEGINNING_OF_2015_MILLI_EPOCH = 1420113600000
IAM_ACCESS_ADVISOR_UNSUPPORTED_SERVICES = frozenset([""])
IAM_ACCESS_ADVISOR_UNSUPPORTED_ACTIONS = frozenset(["iam:passrole"])

STATEMENT_SKIP_SID = "NOREPO"


# permission decisions have the form repoable - boolean, and decider - string
class RepoablePermissionDecision(object):
    def __init__(self):
        self.repoable = None
        self.decider = ""

    def __repr__(self):
        return "Is repoable: {}, Decider: {}".format(self.repoable, self.decider)


def add_new_policy_version(dynamo_table, role, current_policy, update_source):
    """
    Create a new entry in the history of policy versions in Dynamo. The entry contains the source of the new policy:
    (scan, repo, or restore) the current time, and the current policy contents. Updates the role's policies with the
    full policies including the latest.

    Args:
        dynamo_table
        role (Role)
        current_policy (dict)
        update_source (string): ['Repo', 'Scan', 'Restore']

    Returns:
        None
    """
    policy_entry = {
        "Source": update_source,
        "Discovered": datetime.datetime.utcnow().isoformat(),
        "Policy": current_policy,
    }

    add_to_end_of_list(dynamo_table, role.role_id, "Policies", policy_entry)
    role.policies = get_role_data(dynamo_table, role.role_id, fields=["Policies"])[
        "Policies"
    ]

def add_new_managed_policy_version(dynamo_table, role, current_managed_policy, update_source):
    """
    Create a new entry in the history of policy versions in Dynamo. The entry contains the source of the new policy:
    (scan, repo, or restore) the current time, and the current policy contents. Updates the role's policies with the
    full policies including the latest.

    Args:
        role (Role)
        current_managed_policy (dict)
        update_source (string): ['Repo', 'Scan', 'Restore']

    Returns:
        None
    """
    policy_entry = {
        "Source": update_source,
        "Discovered": datetime.datetime.utcnow().isoformat(),
        "Policy": current_managed_policy,
    }

    add_to_end_of_list(dynamo_table, role.role_id, "ManagedPolicies", policy_entry)
    role.managed_policies = get_role_data(dynamo_table, role.role_id, fields=["ManagedPolicies"])[
        "ManagedPolicies"
    ]

def find_and_mark_inactive(dynamo_table, account_number, active_roles):
    """
    Mark roles in the account that aren't currently active inactive. Do this by getting all roles in the account and
    subtracting the active roles, any that are left are inactive and should be marked thusly.

    Args:
        dynamo_table
        account_number (string)
        active_roles (set): the currently active roles discovered in the most recent scan

    Returns:
        None
    """

    active_roles = set(active_roles)
    known_roles = set(role_ids_for_account(dynamo_table, account_number))
    inactive_roles = known_roles - active_roles

    for roleID in inactive_roles:
        role_dict = get_role_data(dynamo_table, roleID, fields=["Active", "Arn"])
        if role_dict.get("Active"):
            set_role_data(dynamo_table, roleID, {"Active": False})


def find_newly_added_permissions(old_policy, new_policy):
    """
    Compare and old version of policies to a new version and return a set of permissions that were added.  This will
    be used to maintain a list of permissions that were newly added and should not be repoed for a period of time.

    Args:
        old_policy
        new_policy

    Returns:
        set: Exapnded set of permissions that are in the new policy and not the old one
    """
<<<<<<< HEAD
    LOGGER.info(Role({"Policies": [{"Policy": old_policy}]}))
    old_permissions, _ = _get_role_permissions(
        Role({"Policies": [{"Policy": old_policy}]})
=======
    old_permissions, _ = get_role_permissions(
        Role.parse_obj({"Policies": [{"Policy": old_policy}]})
>>>>>>> 3410bd8e
    )
    new_permissions, _ = get_role_permissions(
        Role.parse_obj({"Policies": [{"Policy": new_policy}]})
    )
    return new_permissions - old_permissions


def update_no_repo_permissions(dynamo_table, role, newly_added_permissions):
    """
    Update Dyanmo entry for newly added permissions. Any that were newly detected get added with an expiration
    date of now plus the config setting for 'repo_requirements': 'exclude_new_permissions_for_days'. Expired entries
    get deleted. Also update the role object with the new no-repo-permissions.

    Args:
        dynamo_table
        role
        newly_added_permissions (set)

    Returns:
        None
    """
    current_ignored_permissions = get_role_data(
        dynamo_table, role.role_id, fields=["NoRepoPermissions"]
    ).get("NoRepoPermissions", {})
    new_ignored_permissions = {}

    current_time = int(time.time())
    new_perms_expire_time = current_time + (
        24
        * 60
        * 60
        * CONFIG["repo_requirements"].get("exclude_new_permissions_for_days", 14)
    )

    # only copy non-expired items to the new dictionary
    for permission, expire_time in list(current_ignored_permissions.items()):
        if expire_time > current_time:
            new_ignored_permissions[permission] = current_ignored_permissions[
                permission
            ]

    for permission in newly_added_permissions:
        new_ignored_permissions[permission] = new_perms_expire_time

    role.no_repo_permissions = new_ignored_permissions
    set_role_data(
        dynamo_table, role.role_id, {"NoRepoPermissions": role.no_repo_permissions}
    )


def update_opt_out(dynamo_table, role):
    """
    Update opt-out object for a role - remove (set to empty dict) any entries that have expired
    Opt-out objects should have the form {'expire': xxx, 'owner': xxx, 'reason': xxx}

    Args:
        dynamo_table
        role

    Returns:
        None
    """
    if role.opt_out and int(role.opt_out["expire"]) < int(time.time()):
        set_role_data(dynamo_table, role.role_id, {"OptOut": {}})


def update_role_data(
    dynamo_table, account_number, role, current_policy, current_managed_policy, source="Scan", add_no_repo=True
, include_managed_policies=True):
    """
    Compare the current version of a policy for a role and what has been previously stored in Dynamo.
      - If current and new policy versions are different store the new version in Dynamo. Add any newly added
          permissions to temporary permission blocklist. Purge any old entries from permission blocklist.
      - Refresh the updated time on the role policy
      - If the role is completely new, store the first version in Dynamo
      - Updates the role with full history of policies, including current version

    Args:
        dynamo_table
        account_number
        role (Role): current role being updated
        current_policy (dict): representation of the current policy version
        current_managed_policy (dict): representation of the current managed policy versions
        source: Default 'Scan' but could be Repo, Rollback, etc
        add_no_repo (bool)

    Returns:
        None
    """

    # policy_entry: source, discovered, policy
    stored_role = get_role_data(
        dynamo_table, role.role_id, fields=["OptOut", "Policies", "ManagedPolicies", "Tags"]
    )
    if not stored_role:
        role_dict = store_initial_role_data(
            dynamo_table,
            role.arn,
            role.create_date,
            role.role_id,
            role.role_name,
            account_number,
            current_policy,
            current_managed_policy,
            role.tags,
        )
        role_updates = Role.parse_obj(role_dict)
        update_dict = role_updates.dict(exclude_unset=True)
        role = role.copy(update=update_dict)
        LOGGER.info("Added new role ({}): {}".format(role.role_id, role.arn))
        return role
    else:
        # is the policy list the same as the last we had?
        old_policy = stored_role["Policies"][-1]["Policy"]
        if current_policy != old_policy:
            add_new_policy_version(dynamo_table, role, current_policy, source)
            LOGGER.info(
                "{} has different inline policies than last time, adding to role store".format(
                    role.arn
                )
            )
            newly_added_permissions = find_newly_added_permissions(
                old_policy, current_policy
            )

        else:
            newly_added_permissions = set()

        # TODO Make this part of set_role_data instead to allow updating existing dynamo tables
        # TODO this code will not work with existing dynamo tables - because old roles won't have ManagedPolicies
        old_managed_policy = stored_role["ManagedPolicies"][-1]["Policy"]
        if  current_managed_policy != old_managed_policy:
            add_new_managed_policy_version(dynamo_table, role, current_managed_policy, source)
            LOGGER.info(
                "{} has different managed policies than last time, adding to role store".format(
                    role.arn
                )
            )

            newly_added_managed_permissions = find_newly_added_permissions(
                old_managed_policy, current_managed_policy
            )

        else:
            newly_added_managed_permissions = set()

        # update tags if needed
        if role.tags != stored_role.get("Tags", []):
            set_role_data(dynamo_table, role.role_id, {"Tags": role.tags})

        if add_no_repo:
            update_no_repo_permissions(dynamo_table, role, newly_added_permissions)
            if include_managed_policies:
                update_no_repo_permissions(dynamo_table, role, newly_added_managed_permissions)
        update_opt_out(dynamo_table, role)
        set_role_data(
            dynamo_table,
            role.role_id,
            {"Refreshed": datetime.datetime.utcnow().isoformat()},
        )

        # Update all data from Dynamo except CreateDate (it's in the wrong format) and DQ_by (we're going to recalc)
        current_role_data = get_role_data(dynamo_table, role.role_id)
        current_role_data.pop("CreateDate", None)
        current_role_data.pop("DisqualifiedBy", None)

        # Create an updated Role model to be returned to the caller
        role_updates = Role.parse_obj(current_role_data)
        update_dict = role_updates.dict(exclude_unset=True)
        role = role.copy(update=update_dict)

        return role


def update_stats(dynamo_table, roles, source="Scan"):
    """
    Create a new stats entry for each role in a set of roles and add it to Dynamo

    Args:
        dynamo_table
        roles (Roles): a list of all the role objects to update data for
        source (string): the source of the new stats data (repo, scan, etc)

    Returns:
        None
    """
    for role in roles:
        new_stats = {
            "Date": datetime.datetime.utcnow().isoformat(),
            "DisqualifiedBy": role.disqualified_by,
            "PermissionsCount": role.total_permissions,
            "RepoablePermissionsCount": role.repoable_permissions,
            "Source": source,
        }
        try:
            cur_stats = role.stats[-1]
        except IndexError:
            cur_stats = {
                "DisqualifiedBy": [],
                "PermissionsCount": 0,
                "RepoablePermissionsCount": 0,
            }

        for item in ["DisqualifiedBy", "PermissionsCount", "RepoablePermissionsCount"]:
            if new_stats.get(item) != cur_stats.get(item):
                add_to_end_of_list(dynamo_table, role.role_id, "Stats", new_stats)


def _update_repoable_services(role, repoable_permissions, eligible_permissions, managed_permissions=False):
    (
        repoable_permissions_set,
        repoable_services_set,
    ) = _convert_repoable_perms_to_perms_and_services(
        eligible_permissions, repoable_permissions
    )
    if managed_permissions:
        role.repoable_managed_services = repoable_services_set + repoable_permissions_set
        role.repoable_managed_permissions = len(repoable_permissions)
    else:
        # we're going to store both repoable permissions and repoable services in the field "RepoableServices"
        role.repoable_services = repoable_services_set + repoable_permissions_set
        role.repoable_permissions = len(repoable_permissions)


def _calculate_repo_scores(roles, minimum_age, hooks, batch=False, batch_size=100):
    """
    Get the total and repoable permissions count and set of repoable services for every role in the account.
    For each role:
      1) call _get_role_permissions
      2) call _get_repoable_permissions (count), repoable_permissions (count), and repoable_services (list) for role

    Each time we got the role permissions we built a list of any permissions that the role's policies granted access
    to but weren't in our master list of permissions AWS has.  At the end of this run we'll warn about any of these.

    Args:
        roles (Roles): The set of all roles we're analyzing
        minimum_age
        hooks

    Returns:
        None
    """
    repo_able_roles = []
    eligible_permissions_dict = {}
    eligible_managed_permissions_dict = {}
    for role in roles:
<<<<<<< HEAD
        total_permissions, eligible_permissions = _get_role_permissions(role)
        total_managed_permissions, eligible_managed_permissions = _get_role_managed_permissions(role)
=======
        total_permissions, eligible_permissions = get_role_permissions(role)
        role.total_permissions = len(total_permissions)
>>>>>>> 3410bd8e

        role.total_permissions = len(total_permissions)
        role.total_managed_permissions = len(total_managed_permissions)
        LOGGER.info("managed permissions are: HOLA:\n")
        LOGGER.info(role.total_managed_permissions)
        # if we don't have any access advisor data for a service than nothing is repoable
        if not role.aa_data:
            LOGGER.info("No data found in access advisor for {}".format(role.role_id))
            role.repoable_permissions = 0
            role.repoable_services = []
            role.repoable_managed_permissions = 0
            role.repoable_managed_services = []
            continue

        # permissions are only repoable if the role isn't being disqualified by filter(s)
        if len(role.disqualified_by) == 0:
            repo_able_roles.append(role)
            eligible_permissions_dict[role.arn] = eligible_permissions
            eligible_managed_permissions_dict[role.arn] = eligible_managed_permissions
        else:
            role.repoable_permissions = 0
            role.repoable_services = []
            role.repoable_managed_permissions = 0
            role.repoable_managed_services = []

    repoable_permissions_dict = {}
    repoable_managed_permissions_dict = {}
    if batch:
        repoable_permissions_dict = _get_repoable_permissions_batch(
            repo_able_roles, eligible_permissions_dict, minimum_age, hooks, batch_size
        )
        repoable_managed_permissions_dict = _get_repoable_permissions_batch(
            repo_able_roles, eligible_managed_permissions_dict, minimum_age, hooks, batch_size
        )
    else:
        for role in repo_able_roles:
            repoable_permissions_dict[role.arn] = _get_repoable_permissions(
                role.account,
                role.role_name,
                eligible_permissions_dict[role.arn],
                role.aa_data,
                role.no_repo_permissions,
                role.role_id,
                minimum_age,
                hooks,
            )
            repoable_managed_permissions_dict[role.arn] = _get_repoable_permissions(
                role.account,
                role.role_name,
                eligible_managed_permissions_dict[role.arn],
                role.aa_data,
                role.no_repo_permissions,
                minimum_age,
                hooks,
            )

    for role in repo_able_roles:
        eligible_permissions = eligible_permissions_dict[role.arn]
        repoable_permissions = repoable_permissions_dict[role.arn]
        _update_repoable_services(role, repoable_permissions, eligible_permissions)

        eligible_managed_permissions = eligible_managed_permissions_dict[role.arn]
        repoable_managed_permissions = repoable_managed_permissions_dict[role.arn]
        _update_repoable_services(role, eligible_managed_permissions, repoable_managed_permissions,
                                  managed_permissions=True)


def _convert_repoable_perms_to_perms_and_services(
    total_permissions, repoable_permissions
):
    """
    Take a list of total permissions and repoable permissions and determine whether only a few permissions are being
    repoed or if the entire service (all permissions from that service) are being removed.

    Args:
        total_permissions (list): A list of the total permissions a role has
        repoable_permissions (list): A list of repoable permissions suggested to be removed

    Returns:
        list: Sorted list of permissions that will be individually removed but other permissions from the service will
              be kept
        list: Sorted list of services that will be completely removed
    """
    repoed_permissions = set()
    repoed_services = set()

    total_perms_by_service = defaultdict(list)
    repoable_perms_by_service = defaultdict(list)

    # group total permissions and repoable permissions by service
    for perm in total_permissions:
        total_perms_by_service[perm.split(":")[0]].append(perm)

    for perm in repoable_permissions:
        repoable_perms_by_service[perm.split(":")[0]].append(perm)

    for service in repoable_perms_by_service:
        if all(
            perm in repoable_perms_by_service[service]
            for perm in total_perms_by_service[service]
        ):
            repoed_services.add(service)
        else:
            repoed_permissions.update(
                perm for perm in repoable_perms_by_service[service]
            )

    return sorted(repoed_permissions), sorted(repoed_services)


def _convert_repoed_service_to_sorted_perms_and_services(repoed_services):
    """
    Repokid stores a field RepoableServices that historically only stored services (when Access Advisor was only data).
    Now this field is repurposed to store both services and permissions.  We can tell the difference because permissions
    always have the form <service>:<permission>.  This function splits the contents of the field to sorted sets of
    repoable services and permissions.

    Args:
        repoed_services (list): List from Dynamo of repoable services and permissions

    Returns:
        list: Sorted list of repoable permissions (where there are other permissions that aren't repoed)
        list: Sorted list of repoable services (where the entire service is removed)
    """
    repoable_permissions = set()
    repoable_services = set()

    for entry in repoed_services:
        if len(entry.split(":")) == 2:
            repoable_permissions.add(entry)
        else:
            repoable_services.add(entry)

    return sorted(repoable_permissions), sorted(repoable_services)


def _filter_scheduled_repoable_perms(repoable_permissions, scheduled_perms):
    """
    Take a list of current repoable permissions and filter out any that weren't in the list of scheduled permissions

    Args:
        repoable_permissions (list): List of expanded permissions that are currently believed repoable
        scheduled_perms (list): List of scheduled permissions and services (stored in Dynamo at schedule time)
    Returns:
        list: New (filtered) repoable permissions
    """
    (
        scheduled_permissions,
        scheduled_services,
    ) = _convert_repoed_service_to_sorted_perms_and_services(scheduled_perms)
    return [
        perm
        for perm in repoable_permissions
        if (perm in scheduled_permissions or perm.split(":")[0] in scheduled_services)
    ]


def _get_epoch_authenticated(service_authenticated):
    """
    Ensure service authenticated from Access Advisor is in seconds epoch

    Args:
        service_authenticated (int): The service authenticated time from Access Advisor

    Returns:
        int: The epoch time in seconds that the service was last authenticated
        bool: Whether the service authenticated was valid
    """
    current_time = int(time.time())
    if service_authenticated == 0:
        return 0, True

    # we have an odd timestamp, try to check
    elif BEGINNING_OF_2015_MILLI_EPOCH < service_authenticated < (current_time * 1000):
        return service_authenticated / 1000, True

    elif (BEGINNING_OF_2015_MILLI_EPOCH / 1000) < service_authenticated < current_time:
        return service_authenticated, True

    else:
        return None, False


def _get_potentially_repoable_permissions(
    role_name, account_number, aa_data, permissions, no_repo_permissions, minimum_age
):
    ago = datetime.timedelta(minimum_age)
    now = datetime.datetime.now(tzlocal())

    current_time = time.time()
    no_repo_list = [
        perm.lower()
        for perm in no_repo_permissions
        if no_repo_permissions[perm] > current_time
    ]

    # cast all permissions to lowercase
    permissions = [permission.lower() for permission in permissions]
    potentially_repoable_permissions = {
        permission: RepoablePermissionDecision()
        for permission in permissions
        if permission not in no_repo_list
    }

    used_services = set()
    for service in aa_data:
        (accessed, valid_authenticated) = _get_epoch_authenticated(
            service["lastAuthenticated"]
        )

        if not accessed:
            continue

        if not valid_authenticated:
            LOGGER.error(
                "Got malformed Access Advisor data for {role_name} in {account_number} for service {service}"
                ": {last_authenticated}".format(
                    role_name=role_name,
                    account_number=account_number,
                    service=service.get("serviceNamespace"),
                    last_authenticated=service["lastAuthenticated"],
                )
            )
            used_services.add(service["serviceNamespace"])

        accessed = datetime.datetime.fromtimestamp(accessed, tzlocal())
        if accessed > now - ago:
            used_services.add(service["serviceNamespace"])

    for permission_name, permission_decision in list(
        potentially_repoable_permissions.items()
    ):
        if permission_name.split(":")[0] in IAM_ACCESS_ADVISOR_UNSUPPORTED_SERVICES:
            LOGGER.info("skipping {}".format(permission_name))
            continue

        # we have an unused service but need to make sure it's repoable
        if permission_name.split(":")[0] not in used_services:
            if permission_name in IAM_ACCESS_ADVISOR_UNSUPPORTED_ACTIONS:
                LOGGER.info("skipping {}".format(permission_name))
                continue

            permission_decision.repoable = True
            permission_decision.decider = "Access Advisor"

    return potentially_repoable_permissions


def _get_repoable_permissions(
    account_number,
    role_name,
    permissions,
    aa_data,
    no_repo_permissions,
    role_id,
    minimum_age,
    hooks,
):
    """
    Generate a list of repoable permissions for a role based on the list of all permissions the role's policies
    currently allow and Access Advisor data for the services included in the role's policies.

    The first step is to come up with a list of services that were used within the time threshold (the same defined)
    in the age filter config. Permissions are repoable if they aren't in the used list, aren't in the constant list
    of unsupported services/actions (IAM_ACCESS_ADVISOR_UNSUPPORTED_SERVICES, IAM_ACCESS_ADVISOR_UNSUPPORTED_ACTIONS),
    and aren't being temporarily ignored because they're on the no_repo_permissions list (newly added).

    Args:
        account_number
        role_name
        permissions (set): The full set of permissions that the role's permissions allow
        aa_data (list): A list of Access Advisor data for a role. Each element is a dictionary with a couple required
                        attributes: lastAuthenticated (epoch time in milliseconds when the service was last used and
                        serviceNamespace (the service used)
        no_repo_permissions (dict): Keys are the name of permissions and values are the time the entry expires
        minimum_age: Minimum age of a role (in days) for it to be repoable
        hooks: Dict containing hook names and functions to run

    Returns:
        set: Permissions that are 'repoable' (not used within the time threshold)
    """
    potentially_repoable_permissions = _get_potentially_repoable_permissions(
        role_name,
        account_number,
        aa_data,
        permissions,
        no_repo_permissions,
        minimum_age,
    )

    hooks_output = repokid.hooks.call_hooks(
        hooks,
        "DURING_REPOABLE_CALCULATION",
        {
            "account_number": account_number,
            "role_name": role_name,
            "potentially_repoable_permissions": potentially_repoable_permissions,
            "minimum_age": minimum_age,
            "role_id": role_id,
        },
    )

    LOGGER.debug(
        "Repoable permissions for role {role_name} in {account_number}:\n{repoable}".format(
            role_name=role_name,
            account_number=account_number,
            repoable="".join(
                "{}: {}\n".format(perm, decision.decider)
                for perm, decision in list(
                    hooks_output["potentially_repoable_permissions"].items()
                )
            ),
        )
    )

    return set(
        [
            permission_name
            for permission_name, permission_value in list(
                hooks_output["potentially_repoable_permissions"].items()
            )
            if permission_value.repoable
        ]
    )


def _get_repoable_permissions_batch(
    repo_able_roles, permissions_dict, minimum_age, hooks, batch_size
):
    """
    Generate a dictionary mapping of role arns to their repoable permissions based on the list of all permissions the
    role's policies currently allow and Access Advisor data for the services included in the role's policies.

    The first step is to come up with a list of services that were used within the time threshold (the same defined)
    in the age filter config. Permissions are repoable if they aren't in the used list, aren't in the constant list
    of unsupported services/actions (IAM_ACCESS_ADVISOR_UNSUPPORTED_SERVICES, IAM_ACCESS_ADVISOR_UNSUPPORTED_ACTIONS),
    and aren't being temporarily ignored because they're on the no_repo_permissions list (newly added).

    Args:
    repo_able_roles: (list): List of the roles that can be checked for repoing
    permissions_dict (dict): Mapping role arns to their full list of permissions that the role's permissions allow
    minimum_age: Minimum age of a role (in days) for it to be repoable
    hooks: Dict containing hook names and functions to run

    Returns:
        dict: Mapping role arns to set of permissions that are 'repoable' (not used within the time threshold)
    """

    if len(repo_able_roles) == 0:
        return {}

    repo_able_roles_batches = copy.deepcopy(repo_able_roles)
    potentially_repoable_permissions_dict = {}
    repoable_set_dict = {}
    repoable_log_dict = {}

    for role in repo_able_roles:
        potentially_repoable_permissions_dict[
            role.arn
        ] = _get_potentially_repoable_permissions(
            role.role_name,
            role.account,
            role.aa_data,
            permissions_dict[role.arn],
            role.no_repo_permissions,
            minimum_age,
        )

    while len(repo_able_roles_batches) > 0:
        role_batch = repo_able_roles_batches[:batch_size]
        repo_able_roles_batches = repo_able_roles_batches[batch_size:]

        hooks_output = repokid.hooks.call_hooks(
            hooks,
            "DURING_REPOABLE_CALCULATION_BATCH",
            {
                "role_batch": role_batch,
                "potentially_repoable_permissions": potentially_repoable_permissions_dict,
                "minimum_age": minimum_age,
            },
        )
        for role_arn, output in list(hooks_output.items()):
            repoable_set = set(
                [
                    permission_name
                    for permission_name, permission_value in list(
                        output["potentially_repoable_permissions"].items()
                    )
                    if permission_value.repoable
                ]
            )
            repoable_set_dict[role_arn] = repoable_set
            repoable_log_dict[role_arn] = "".join(
                "{}: {}\n".format(perm, decision.decider)
                for perm, decision in list(
                    output["potentially_repoable_permissions"].items()
                )
            )

    for role in repo_able_roles:
        LOGGER.debug(
            "Repoable permissions for role {role_name} in {account_number}:\n{repoable}".format(
                role_name=role.role_name,
                account_number=role.account,
                repoable=repoable_log_dict[role.arn],
            )
        )
    return repoable_set_dict


def _get_repoed_policy(policies: Dict, repoable_permissions: set):
    """
    This function contains the logic to rewrite the policy to remove any repoable permissions. To do so we:
      - Iterate over role policies
      - Iterate over policy statements
      - Skip Deny statements
      - Remove any actions that are in repoable_permissions
      - Remove any statements that now have zero actions
      - Remove any policies that now have zero statements

    Args:
        policies (dict): All of the inline policies as a dict with name and policy contents
        repoable_permissions (set): A set of all of the repoable permissions for policies

    Returns:
        dict: The rewritten set of all inline policies
        list: Any policies that are now empty as a result of the rewrites
    """
    # work with our own copy; don't mess with the CACHE copy.
    role_policies = copy.deepcopy(policies)

    empty_policies = []
    for policy_name, policy in list(role_policies.items()):
        # list of indexes in the policy that are empty
        empty_statements = []

        if type(policy["Statement"]) is dict:
            policy["Statement"] = [policy["Statement"]]

        for idx, statement in enumerate(policy["Statement"]):
            if statement["Effect"].lower() == "allow":
                if "Sid" in statement and statement["Sid"].startswith(
                    STATEMENT_SKIP_SID
                ):
                    continue

                statement_actions = get_actions_from_statement(statement)

                if not statement_actions.intersection(repoable_permissions):
                    # No permissions are being taken away; let's not modify this statement at all.
                    continue

                statement_actions = statement_actions.difference(repoable_permissions)

                # get_actions_from_statement has already inverted this so our new statement should be 'Action'
                if "NotAction" in statement:
                    del statement["NotAction"]

                # by putting this into a set, we lose order, which may be confusing to someone.
                statement["Action"] = sorted(list(statement_actions))

                # mark empty statements to be removed
                if len(statement["Action"]) == 0:
                    empty_statements.append(idx)

        # do the actual removal of empty statements
        for idx in sorted(empty_statements, reverse=True):
            del policy["Statement"][idx]

        # mark empty policies to be removed
        if len(policy["Statement"]) == 0:
            empty_policies.append(policy_name)

    # do the actual removal of empty policies.
    for policy_name in empty_policies:
        del role_policies[policy_name]

    return role_policies, empty_policies


def _get_repoed_managed_policy(managed_policies, repoable_managed_permissions):
    """
    This function contains the logic to rewrite the policy to remove any repoable permissions. To do so we:
      - Iterate over role policies
      - Iterate over policy statements
      - Skip Deny statements
      - Remove any actions that are in repoable_permissions
      - Remove any statements that now have zero actions
      - Remove any policies that now have zero statements

    Args:
        managed_policies (dict): All of the inline policies as a dict with name and policy contents
        repoable_managed_permissions (set): A set of all of the repoable permissions for policies

    Returns:
        dict: The rewritten set of all inline policies
        list: Any policies that are now empty as a result of the rewrites
    """
    # work with our own copy; don't mess with the CACHE copy.
    role_managed_policies = copy.deepcopy(managed_policies)

    empty_policies = []
    for policy_name, policy in list(role_managed_policies.items()):
        # list of indexes in the policy that are empty
        empty_statements = []

        if type(policy["Statement"]) is dict:
            policy["Statement"] = [policy["Statement"]]

        for idx, statement in enumerate(policy["Statement"]):
            if statement["Effect"].lower() == "allow":
                if "Sid" in statement and statement["Sid"].startswith(
                        STATEMENT_SKIP_SID
                ):
                    continue

                statement_actions = get_actions_from_statement(statement)

                if not statement_actions.intersection(repoable_managed_permissions):
                    # No permissions are being taken away; let's not modify this statement at all.
                    continue

                statement_actions = statement_actions.difference(repoable_managed_permissions)

                # get_actions_from_statement has already inverted this so our new statement should be 'Action'
                if "NotAction" in statement:
                    del statement["NotAction"]

                # by putting this into a set, we lose order, which may be confusing to someone.
                statement["Action"] = sorted(list(statement_actions))

                # mark empty statements to be removed
                if len(statement["Action"]) == 0:
                    empty_statements.append(idx)

        # do the actual removal of empty statements
        for idx in sorted(empty_statements, reverse=True):
            del policy["Statement"][idx]

        # mark empty policies to be removed
        if len(policy["Statement"]) == 0:
            empty_policies.append(policy_name)

    # do the actual removal of empty policies.
    for policy_name in empty_policies:
        del role_managed_policies[policy_name]  # detach any managed policies that can be deleted.

    return role_managed_policies, empty_policies


def _get_permissions_in_policy(policy_dict, warn_unknown_perms=False):
    """
    Given a set of policies for a role, return a set of all allowed permissions

    Args:
        policy_dict
        warn_unknown_perms

    Returns
        tuple
        set - all permissions allowed by the policies
        set - all permisisons allowed by the policies not marked with STATEMENT_SKIP_SID
    """
    total_permissions = set()
    eligible_permissions = set()

    for policy_name, policy in list(policy_dict.items()):
        policy = expand_policy(policy=policy, expand_deny=False)
        for statement in policy.get("Statement"):
            if statement["Effect"].lower() == "allow":
                total_permissions = total_permissions.union(
                    get_actions_from_statement(statement)
                )
                if not (
                    "Sid" in statement
                    and statement["Sid"].startswith(STATEMENT_SKIP_SID)
                ):
                    # No Sid
                    # Sid exists, but doesn't start with STATEMENT_SKIP_SID
                    eligible_permissions = eligible_permissions.union(
                        get_actions_from_statement(statement)
                    )

    weird_permissions = total_permissions.difference(all_permissions)
    if weird_permissions and warn_unknown_perms:
        LOGGER.warning("Unknown permissions found: {}".format(weird_permissions))

    return total_permissions, eligible_permissions


def get_role_permissions(role, warn_unknown_perms=False):
    """
    Expand the most recent version of policies from a role to produce a list of all the permissions that are allowed
    (permission is included in one or more statements that is allowed).  To perform expansion the policyuniverse
    library is used. The result is a list of all of the individual permissions that are allowed in any of the
    statements. If our resultant list contains any permissions that aren't listed in the master list of permissions
    we'll raise an exception with the set of unknown permissions found.

    Args:
        role (Role): The role object that we're getting a list of permissions for
        warn_unknown_perms (bool)

    Returns:
        tuple
        set - all permissions allowed by the policies
        set - all permisisons allowed by the policies not marked with STATEMENT_SKIP_SID
    """
    return _get_permissions_in_policy(
        role.policies[-1]["Policy"], warn_unknown_perms=warn_unknown_perms
    )


def _get_role_managed_permissions(role, warn_unknown_perms=False):
    """
    Expand the most recent version of policies from a role to produce a list of all the permissions that are allowed
    (permission is included in one or more statements that is allowed).  To perform expansion the policyuniverse
    library is used. The result is a list of all of the individual permissions that are allowed in any of the
    statements. If our resultant list contains any permissions that aren't listed in the master list of permissions
    we'll raise an exception with the set of unknown permissions found.

    Args:
        role (Role): The role object that we're getting a list of permissions for

    Returns:
        tuple
        set - all managed permissions allowed by the policies
        set - all managed permisisons allowed by the policies not marked with STATEMENT_SKIP_SID
    """
    return _get_permissions_in_policy(role.managed_policies[-1]["Policy"])


def _get_services_in_permissions(permissions_set):
    """
    Given a set of permissions, return a sorted set of services

    Args:
        permissions_set

    Returns:
        services_set
    """
    services_set = set()
    for permission in permissions_set:
        try:
            service = permission.split(":")[0]
        except IndexError:
            pass
        else:
            services_set.add(service)
    return sorted(services_set)


def partial_update_role_data(
    role, dynamo_table, account_number, config, conn, hooks, source, add_no_repo=True
):
    """
    Perform a scaled down version of role update, this is used to get an accurate count of repoable permissions after
    a rollback or repo.

    Does update:
     - Policies
     - Aardvark data
     - Total permissions
     - Repoable permissions
     - Repoable services
     - Stats

    Does not update:
     - Filters
     - Active/inactive roles

    Args:
        role (Role)
        dynamo_table
        account_number
        config
        conn (dict)
        hooks
        source: repo, rollback, etc
        add_no_repo: if set to True newly discovered permissions will be added to no repo list

    Returns:
        None
    """
    current_policies = get_role_inline_policies(role.dict(), **conn) or {}
    update_role_data(
        dynamo_table,
        account_number,
        role,
        current_policies,
        source=source,
        add_no_repo=add_no_repo,
    )
    aardvark_data = get_aardvark_data(config["aardvark_api_location"], arn=role.arn)

    if not aardvark_data:
        return

    batch_processing = config.get("query_role_data_in_batch", False)
    batch_size = config.get("batch_processing_size", 100)

    role.aa_data = aardvark_data[role.arn]
    _calculate_repo_scores(
        [role],
        config["filter_config"]["AgeFilter"]["minimum_age"],
        hooks,
        batch_processing,
        batch_size,
    )
    set_role_data(
        dynamo_table,
        role.role_id,
        {
            "AAData": role.aa_data,
            "TotalPermissions": role.total_permissions,
            "RepoablePermissions": role.repoable_permissions,
            "RepoableServices": role.repoable_services,
        },
    )
    update_stats(dynamo_table, [role], source=source)  # TODO update<|MERGE_RESOLUTION|>--- conflicted
+++ resolved
@@ -138,14 +138,8 @@
     Returns:
         set: Exapnded set of permissions that are in the new policy and not the old one
     """
-<<<<<<< HEAD
-    LOGGER.info(Role({"Policies": [{"Policy": old_policy}]}))
-    old_permissions, _ = _get_role_permissions(
-        Role({"Policies": [{"Policy": old_policy}]})
-=======
     old_permissions, _ = get_role_permissions(
         Role.parse_obj({"Policies": [{"Policy": old_policy}]})
->>>>>>> 3410bd8e
     )
     new_permissions, _ = get_role_permissions(
         Role.parse_obj({"Policies": [{"Policy": new_policy}]})
@@ -392,13 +386,9 @@
     eligible_permissions_dict = {}
     eligible_managed_permissions_dict = {}
     for role in roles:
-<<<<<<< HEAD
+        total_permissions, eligible_permissions = get_role_permissions(role)
         total_permissions, eligible_permissions = _get_role_permissions(role)
         total_managed_permissions, eligible_managed_permissions = _get_role_managed_permissions(role)
-=======
-        total_permissions, eligible_permissions = get_role_permissions(role)
-        role.total_permissions = len(total_permissions)
->>>>>>> 3410bd8e
 
         role.total_permissions = len(total_permissions)
         role.total_managed_permissions = len(total_managed_permissions)
