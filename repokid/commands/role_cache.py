--- conflicted
+++ resolved
@@ -53,13 +53,12 @@
     conn["account_number"] = account_number
 
     LOGGER.info(
-        "FUNKY MONKEY CHUNKY Getting current role data for account {} (this may take a while for large accounts)".format(
+        "Getting current role data for account {} (this may take a while for large accounts)".format(
             account_number
         )
     )
 
     role_data = get_account_authorization_details(filter="Role", **conn)
-    role_data = role_data[:10]
     role_data_by_id = {item["RoleId"]: item for item in role_data}
 
     # convert policies list to dictionary to maintain consistency with old call which returned a dict
@@ -89,9 +88,6 @@
         current_managed_policies = role_data_by_id[role.role_id]["AttachedManagedPolicies"]
         LOGGER.info(current_managed_policies)
         active_roles.append(role.role_id)
-<<<<<<< HEAD
-        roledata.update_role_data(dynamo_table, account_number, role, current_policies, current_managed_policies)
-=======
         role = roledata.update_role_data(
             dynamo_table, account_number, role, current_policies
         )
@@ -99,7 +95,6 @@
 
     # Replace roles list with mutated Role objects
     roles = Roles(updated_roles)
->>>>>>> 3410bd8e
 
     LOGGER.info("Finding inactive roles in account {}".format(account_number))
     roledata.find_and_mark_inactive(dynamo_table, account_number, active_roles)
